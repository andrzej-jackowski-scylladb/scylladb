--- conflicted
+++ resolved
@@ -148,11 +148,7 @@
             }
         });
 
-<<<<<<< HEAD
-        auto rd = upgrade_to_v2(make_slicing_filtering_reader(downgrade_to_v1(std::move(reader_and_handle.first)), pr, slice));
-=======
-        auto rd = downgrade_to_v1(make_slicing_filtering_reader(std::move(reader_and_handle.first), pr, slice));
->>>>>>> 830aa041
+        auto rd = make_slicing_filtering_reader(std::move(reader_and_handle.first), pr, slice);
 
         if (!_shard_aware) {
             rd = make_filtering_reader(std::move(rd), [this] (const dht::decorated_key& dk) -> bool {
